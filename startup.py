# Copyright (c) 2016 Shotgun Software Inc.
#
# CONFIDENTIAL AND PROPRIETARY
#
# This work is provided "AS IS" and subject to the Shotgun Pipeline Toolkit
# Source Code License included in this distribution package. See LICENSE.
# By accessing, using, copying or modifying this work you indicate your
# agreement to the Shotgun Pipeline Toolkit Source Code License. All rights
# not expressly granted therein are reserved by Shotgun Software Inc.

import os
import sys
import re
import glob
import subprocess

from xml.etree import ElementTree

import sgtk
from sgtk import TankError
from sgtk.platform import SoftwareLauncher, SoftwareVersion, LaunchInformation

class MayaLauncher(SoftwareLauncher):
    """
    Handles launching Maya executables. Automatically starts up
    a tk-maya engine with the current context in the new session
    of Maya.
    """
    def scan_software(self, versions=None, display_name=None, icon=None):
        """
        Performs a scan for software installations.

        :param list versions: List of strings representing versions
                              to search for. If set to None, search
                              for all versions. A version string is
                              DCC-specific but could be something
                              like "2017", "6.3v7" or "1.2.3.52".
        :param str display_name : (optional) Name to use in graphical
                                  displays to describe the
                                  SoftwareVersions that were found.
        :param icon: (optional) Path to a 256x256 (or smaller) png file
                     to use in graphical displays for every SoftwareVersion
                     found.
        :returns: List of :class:`SoftwareVersion` instances
        """
        # First look for executables using the Autodesk Synergy registry.
        sw_versions = self._synergy_software_versions(
            versions, display_name, icon
        )
        if not sw_versions:
            # Look for executables in paths formerly specified by the
            # default configuration paths.yml file.
            sw_versions = self._default_path_software_versions(
                versions, display_name, icon
            )
        if not sw_versions:
            self.logger.info(
                "Unable to determine available SoftwareVersions for engine %s" %
                self.engine_name
            )
            return []

        return sw_versions

    def prepare_launch(self, exec_path, args, file_to_open=None):
        """
        Prepares the given software for launch.

        :param str exec_path: Path to DCC executable to launch.
        :param str args: Command line arguments as strings.
        :param str file_to_open: (optional) Full path name of a file to open on launch.
        :returns: :class:`LaunchInformation` instance
        """
        required_env = {}

        # Run the engine's userSetup.py file when Maya starts up
        # by appending it to the env PYTHONPATH.
        startup_path = os.path.join(self.disk_location, "startup")
        sgtk.util.append_path_to_env_var("PYTHONPATH", startup_path)
        required_env["PYTHONPATH"] = os.environ["PYTHONPATH"]
<<<<<<< HEAD

        launch_plugins = self.get_setting("launch_builtin_plugin") or None
        if launch_plugins:
            find_plugins = [p.strip() for p in launch_plugins.split(",") if p.strip()]
            for find_plugin in find_plugins:
                load_plugin = os.path.join(
                    self.disk_location, "plugins", find_plugin
                )
                if os.path.exists(load_plugin):
                    self.logger.info("Loading builtin plugin '%s'" % load_plugin)
                    sgtk.util.append_path_to_env_var("MAYA_MODULE_PATH", load_plugin)
                    sgtk.util.append_path_to_env_var("TANK_LOAD_MAYA_PLUGINS", load_plugin)
                    

            required_env["MAYA_MODULE_PATH"] = os.environ["MAYA_MODULE_PATH"]
            required_env["TANK_LOAD_MAYA_PLUGINS"] = os.environ["TANK_LOAD_MAYA_PLUGINS"]

            (entity_type, entity_id) = _context_entity_type_id(self.context)
            required_env["SHOTGUN_SITE"] = self.sgtk.shotgun_url
            required_env["SHOTGUN_ENTITY_TYPE"] = entity_type
            required_env["SHOTGUN_ENTITY_ID"] = entity_id
        else:
            self._tk_app.log_info("Preparing Maya Launch via Toolkit Classic methodology ...")
            required_env["TANK_ENGINE"] = self.engine_name
            required_env["TANK_CONTEXT"] = sgtk.context.serialize(self.context)

=======
        required_env["SGTK_ENGINE"] = self.engine_name
        required_env["SGTK_CONTEXT"] = sgtk.context.serialize(self.context)
>>>>>>> d6062b26
        if file_to_open:
            required_env["SGTK_FILE_TO_OPEN"] = file_to_open

        return LaunchInformation(exec_path, args, required_env)

<<<<<<< HEAD
def _context_entity_type_id(context):
    """
    Extract an entity type and id from the context.

    :param context:
    :returns: Tuple (entity_type_str, entity_id_int)
    """
    # Use the Project by default
    entity_type = context.project["type"]
    entity_id = context.project["id"]

    # if there is an entity then that takes precedence
    if context.entity:
        entity_type = context.entity["type"]
        entity_id = context.entity["id"]

    # and if there is a Task that is even better
    if context.task:
        entity_type = context.task["type"]
        entity_id = context.task["id"]

    return (entity_type, entity_id)

=======
    ##########################################################################################
    # private methods
>>>>>>> d6062b26

    def _icon_from_executable(self, exec_path):
        """
        Find the application icon based on the executable path and
        current platform.

        :param exec_path: Full path to the executable.

<<<<<<< HEAD
    :returns: Full path to application icon as a string or None.
    """
    icon_base_path = ""
    if sys.platform == "darwin" and "Maya.app" in exec_path:
        # e.g. /Applications/Autodesk/maya2016.5/Maya.app or
        #      /Applications/Autodesk/maya2017/Maya.app/Contents/bin/maya
        icon_base_path = os.path.join(
            "".join(exec_path.partition("Maya.app")[0:2]),
            "Contents"
=======
        :returns: Full path to application icon as a string or None.
        """
        self.logger.debug(
            "Looking for Application icon for executable '%s' ..." %
            exec_path
>>>>>>> d6062b26
        )
        icon_base_path = ""
        if sys.platform == "darwin" and "Maya.app" in exec_path:
            # e.g. /Applications/Autodesk/maya2016.5/Maya.app/Contents
            icon_base_path = os.path.join(
                "".join(exec_path.partition("Maya.app")[0:2]),
                "Contents"
            )

        elif sys.platform in ["win32", "linux2"] and "bin" in exec_path:
            # e.g. C:\Program Files\Autodesk\Maya2017\  or
            #      /usr/autodesk/maya2017/
            icon_base_path = "".join(exec_path.partition("bin")[0:1])

        if not icon_base_path:
            # If no base path, no icon
            self.logger.debug(
                "Could not resolve icon base path for executable '%s'." %
                exec_path
            )
            return None

        # Append the standard icon to the base path and
        # return that path if it exists, else None.
        icon_path = os.path.join(icon_base_path, "icons", "mayaico.png")
        if not os.path.exists(icon_path):
            self.logger.debug(
                "Icon path '%s' resolved from executable '%s' does not exist!" %
                (icon_path, exec_path)
            )
            return None

        # Record what the resolved icon path was.
        self.logger.debug("Resolved icon path '%s' from input executable '%s'." %
            (icon_path, exec_path)
        )
        return icon_path

    def _synergy_software_versions(
            self, versions=None, display_name=None, icon=None
        ):
        """
        Creates SoftwareVersion instances based on the Synergy configuration
        data from Synergy Config (.syncfg) files found in the local environment.

        :param list versions: (optional) List of strings representing
                              versions to search for. If set to None,
                              search for all versions. A version string
                              is DCC-specific but could be something
                              like "2017", "6.3v7" or "1.2.3.52".
        :param str display_name : (optional) Name to use in graphical
                                  displays to describe the
                                  SoftwareVersions that were found.
        :param icon: (optional) Path to a 256x256 (or smaller) png file
                     to use in graphical displays for every SoftwareVersion
                     found.
        :returns: List of :class:`SoftwareVersion` instances
        """
        # Get the list of Maya*.syncfg files in the local environment
        configs = _synergy_config_files("Maya")
        if not configs:
            self.logger.debug(
                "Unable to determine Autodesk Synergy paths for platform "%
                sys.platform
            )
            return []
        self.logger.debug("Found (%d) Autodesk Synergy Maya config files." %
            len(configs)
        )

        # Determine the list of SoftwareVersion to return from the list
        # of configurations found and the list of versions requested.
        sw_versions = []
        for config in configs:
            self.logger.debug("Parsing Synergy config '%s' ..." % config)
            try:
                # Parse the Synergy Config file as XML
                doc = ElementTree.parse(config)
            except Exception, e:
                raise TankError(
                    "Caught exception attempting to parse [%s] as XML.\n%s" %
                    (config, e)
                )

            try:
                # Find the <Application> element that contains the data
                # we want.
                app_elem = doc.getroot().find("Application")
                if app_elem is None:
                    self.logger.warning(
                        "No <Application> found in Synergy config file '%s'." %
                        config
                    )
                    continue

                # Convert the element's attribute/value pairs to a dictionary
                synergy_data = dict(app_elem.items())
                self.logger.debug("Synergy data from config : %s" % synergy_data)
            except Exception, e:
                raise TankError(
                    "Caught unknown exception retrieving <Application> data "
                    "from %s:\n%s" % (config, e)
                )

            if versions and synergy_data["NumericVersion"] not in versions:
                # If this version isn't in the list of requested versions, skip it.
                self.logger.debug("Skipping Maya Synergy version %s ..." %
                    synergy_data["NumericVersion"]
                )
                continue

            exec_path = synergy_data["ExecutablePath"]
            if sys.platform == "darwin" and "Maya.app" in exec_path:
                # There seems to be an anomoly with launching Maya from the
                # full executable path on MacOS. Everything behaves nicer if
                # Maya is launched from the bundle Maya.app directory instead.
                exec_path = "".join(exec_path.partition("Maya.app")[0:2])

            # Create a SoftwareVersion from input and config data.
            self.logger.debug("Creating SoftwareVersion for '%s'" % exec_path)
            sw_versions.append(SoftwareVersion(
                synergy_data["NumericVersion"],
                (display_name or synergy_data["StringVersion"]),
                exec_path,
                (icon or self._icon_from_executable(exec_path))
            ))

        return sw_versions

    def _default_path_software_versions(
            self, versions=None, display_name=None, icon=None
        ):
        """
        Creates SoftwareVersion instances based on the path values used
        in the default configuration paths.yml environment.

        :param list versions: (optional) List of strings representing
                              versions to search for. If set to None,
                              search for all versions. A version string
                              is DCC-specific but could be something
                              like "2017", "6.3v7" or "1.2.3.52"
        :param str display_name : (optional) Name to use in graphical
                                  displays to describe the
                                  SoftwareVersions that were found.
        :param icon: (optional) Path to a 256x256 (or smaller) png file
                     to use in graphical displays for every SoftwareVersion
                     found.
        :returns: List of :class:`SoftwareVersion` instances
        """
        # Determine a list of paths to search for Maya executables based
        # on default installation path(s) for the current platform
        search_paths = []
        exec_paths = []
        if sys.platform == "darwin":
            search_paths = glob.glob("/Applications/Autodesk/maya*")

        elif sys.platform == "win32":
            search_paths = glob.glob("C:\Program Files\Autodesk\Maya*")

        elif sys.platform == "linux2":
            exec_paths.append("maya")

        if search_paths:
            for search_path in search_paths:
                # Construct the expected executable name for this path.
                # If it exists, add it to the list of exec_paths to check.
                exec_path = None
                if sys.platform == "darwin":
                    exec_path = os.path.join(search_path, "Maya.app", "Contents", "bin", "maya")

                elif sys.platform == "win32":
                    exec_path = os.path.join(search_path, "bin", "maya.exe")

                if exec_path and os.path.exists(exec_path):
                    exec_paths.append(exec_path)

        sw_versions = []
        if exec_paths:
            for exec_path in exec_paths:
                # Check to see if the version number can be parsed from the path name.
                path_sw_versions = [p.lower() for p in exec_path.split(os.path.sep)
                    if re.match("maya[0-9]+[.0-9]*$", p.lower()) is not None
                ]
                if path_sw_versions:
                    # Use this sub dir to determine the default display name
                    # and version for the SoftwareVersion to be created.
                    default_display = path_sw_versions[0]
                    default_version = default_display.replace("maya", "")
                    default_display = "Maya %s" % default_version
                    self.logger.debug(
                        "Resolved version '%s' from executable '%s'." %
                        (default_version, exec_path)
                    )
                else:
                    try:
                        # This works, but makes the Desktop project window disappear
                        # for some reason, which isn't very nice. Therefore, use as a
                        # last resort.
                        version_output = subprocess.check_output([exec_path, "-v"])
                    except OSError:
                        self.logger.exception(
                            "Could not retrieve version information from default "
                            "executable path '%s'." % exec_path
                        )
                        continue

                    # Display and version information are contained before the first ','
                    # in the output version string.
                    default_display = version_output[0:version_output.find(",")]
                    if "2016 Extension 2 SP1" in default_display:
                        # Update the display value to know "nicer" version numbers.
                        default_display = default_display.replace("2016 Extension 2 SP1", "2016.5")

                    # Parse the default version from the display name determined from
                    # the version output.
                    default_version = default_display.lower().replace("maya", "").strip()
                    self.logger.debug(
                        "Resolved version '%s' from version output '%s'" %
                        (default_version, version_output)
                    )

<<<<<<< HEAD
    elif sys.platform in ["win32", "linux2"] and "bin" in exec_path:
        # e.g. C:\Program Files\Autodesk\Maya2017\bin\maya.exe  or
        #      /usr/autodesk/maya2017/bin/maya
        icon_base_path = "".join(exec_path.partition("bin")[0:1])
=======
                if versions and default_version not in versions:
                    # If this version isn't in the list of requested versions, skip it.
                    self.logger.debug("Skipping Maya default version %s ..." %
                        default_version
                    )
                    continue
>>>>>>> d6062b26

                if sys.platform == "darwin" and "Maya.app" in exec_path:
                    # There seems to be an anomoly with launching Maya from the
                    # full executable path on MacOS. Everything behaves nicer if
                    # Maya is launched from the bundle Maya.app directory instead.
                    exec_path = "".join(exec_path.partition("Maya.app")[0:2])

                # Create a SoftwareVersion using the information from executable
                # path(s) found in default locations.
                self.logger.debug("Creating SoftwareVersion for executable '%s'." %
                    exec_path
                )
                sw_versions.append(SoftwareVersion(
                    default_version,
                    (display_name or default_display),
                    exec_path,
                    (icon or self._icon_from_executable(exec_path))
                ))

        return sw_versions


def _synergy_config_files(config_match=None):
    """
    Scans the local file system using a list of search paths for
    Autodesk Synergy Config files (.syncfg).

    :param str config_prefix: Substring resolved Synergy config
                              file should start with.
    :returns: List of path names to Synergy Config files found
              in the local environment
    """
    # Check for custom paths defined by the SYNHUB_CONFIG_PATH env var.
    env_paths = os.environ.get("SYNHUB_CONFIG_PATH")
    search_paths = []
    if isinstance(env_paths, basestring):
        # This can be a list of directories and/or files.
        search_paths = env_paths.split(os.pathsep)

    # Check the platfom-specific default installation path
    # if no paths were set in the environment
    elif sys.platform == "darwin":
        search_paths = ["/Applications/Autodesk/Synergy"]
    elif sys.platform == "win32":
        search_paths = ["C:\\ProgramData\\Autodesk\\Synergy"]
    elif sys.platform == "linux2":
        search_paths = ["/opt/Autodesk/Synergy"]
    else:
        return search_paths

    # Find the Synergy config files from the list of paths
    # to search. Filter by files that start with config_prefix
    # if specified.
    synergy_configs = []
    for search_path in search_paths:
        if os.path.isdir(search_path):
            for item in os.listdir(search_path):
                if not item.endswith(".syncfg"):
                    # Skip non Synergy config files
                    continue

                if config_match and config_match not in item:
                    # Skip Synergy config files that do not
                    # contain the requested string
                    continue

                # Found a matching Synergy config file
                synergy_configs.append(os.path.join(search_path, item))

        elif os.path.isfile(search_path):
            # Determine whether this search_path is a Synergy
            # config file and matches the specified config_prefix,
            # if requested.
            file_name = os.path.basename(search_path)
            if file_name.endswith(".syncfg"):
                if config_match:
                    if config_match in file_name:
                        synergy_configs.append(search_path)
                else:
                    synergy_configs.append(search_path)

    return synergy_configs<|MERGE_RESOLUTION|>--- conflicted
+++ resolved
@@ -78,7 +78,6 @@
         startup_path = os.path.join(self.disk_location, "startup")
         sgtk.util.append_path_to_env_var("PYTHONPATH", startup_path)
         required_env["PYTHONPATH"] = os.environ["PYTHONPATH"]
-<<<<<<< HEAD
 
         launch_plugins = self.get_setting("launch_builtin_plugin") or None
         if launch_plugins:
@@ -90,58 +89,27 @@
                 if os.path.exists(load_plugin):
                     self.logger.info("Loading builtin plugin '%s'" % load_plugin)
                     sgtk.util.append_path_to_env_var("MAYA_MODULE_PATH", load_plugin)
-                    sgtk.util.append_path_to_env_var("TANK_LOAD_MAYA_PLUGINS", load_plugin)
+                    sgtk.util.append_path_to_env_var("SGTK_LOAD_MAYA_PLUGINS", load_plugin)
                     
-
             required_env["MAYA_MODULE_PATH"] = os.environ["MAYA_MODULE_PATH"]
-            required_env["TANK_LOAD_MAYA_PLUGINS"] = os.environ["TANK_LOAD_MAYA_PLUGINS"]
+            required_env["SGTK_LOAD_MAYA_PLUGINS"] = os.environ["SGTK_LOAD_MAYA_PLUGINS"]
 
             (entity_type, entity_id) = _context_entity_type_id(self.context)
             required_env["SHOTGUN_SITE"] = self.sgtk.shotgun_url
             required_env["SHOTGUN_ENTITY_TYPE"] = entity_type
             required_env["SHOTGUN_ENTITY_ID"] = entity_id
         else:
-            self._tk_app.log_info("Preparing Maya Launch via Toolkit Classic methodology ...")
-            required_env["TANK_ENGINE"] = self.engine_name
-            required_env["TANK_CONTEXT"] = sgtk.context.serialize(self.context)
-
-=======
-        required_env["SGTK_ENGINE"] = self.engine_name
-        required_env["SGTK_CONTEXT"] = sgtk.context.serialize(self.context)
->>>>>>> d6062b26
+            self.logger.info("Preparing Maya Launch via Toolkit Classic methodology ...")
+            required_env["SGTK_ENGINE"] = self.engine_name
+            required_env["SGTK_CONTEXT"] = sgtk.context.serialize(self.context)
+
         if file_to_open:
             required_env["SGTK_FILE_TO_OPEN"] = file_to_open
 
         return LaunchInformation(exec_path, args, required_env)
 
-<<<<<<< HEAD
-def _context_entity_type_id(context):
-    """
-    Extract an entity type and id from the context.
-
-    :param context:
-    :returns: Tuple (entity_type_str, entity_id_int)
-    """
-    # Use the Project by default
-    entity_type = context.project["type"]
-    entity_id = context.project["id"]
-
-    # if there is an entity then that takes precedence
-    if context.entity:
-        entity_type = context.entity["type"]
-        entity_id = context.entity["id"]
-
-    # and if there is a Task that is even better
-    if context.task:
-        entity_type = context.task["type"]
-        entity_id = context.task["id"]
-
-    return (entity_type, entity_id)
-
-=======
     ##########################################################################################
     # private methods
->>>>>>> d6062b26
 
     def _icon_from_executable(self, exec_path):
         """
@@ -150,23 +118,11 @@
 
         :param exec_path: Full path to the executable.
 
-<<<<<<< HEAD
-    :returns: Full path to application icon as a string or None.
-    """
-    icon_base_path = ""
-    if sys.platform == "darwin" and "Maya.app" in exec_path:
-        # e.g. /Applications/Autodesk/maya2016.5/Maya.app or
-        #      /Applications/Autodesk/maya2017/Maya.app/Contents/bin/maya
-        icon_base_path = os.path.join(
-            "".join(exec_path.partition("Maya.app")[0:2]),
-            "Contents"
-=======
         :returns: Full path to application icon as a string or None.
         """
         self.logger.debug(
             "Looking for Application icon for executable '%s' ..." %
             exec_path
->>>>>>> d6062b26
         )
         icon_base_path = ""
         if sys.platform == "darwin" and "Maya.app" in exec_path:
@@ -388,19 +344,12 @@
                         (default_version, version_output)
                     )
 
-<<<<<<< HEAD
-    elif sys.platform in ["win32", "linux2"] and "bin" in exec_path:
-        # e.g. C:\Program Files\Autodesk\Maya2017\bin\maya.exe  or
-        #      /usr/autodesk/maya2017/bin/maya
-        icon_base_path = "".join(exec_path.partition("bin")[0:1])
-=======
                 if versions and default_version not in versions:
                     # If this version isn't in the list of requested versions, skip it.
                     self.logger.debug("Skipping Maya default version %s ..." %
                         default_version
                     )
                     continue
->>>>>>> d6062b26
 
                 if sys.platform == "darwin" and "Maya.app" in exec_path:
                     # There seems to be an anomoly with launching Maya from the
@@ -482,4 +431,27 @@
                 else:
                     synergy_configs.append(search_path)
 
-    return synergy_configs+    return synergy_configs
+
+def _context_entity_type_id(context):
+    """
+    Extract an entity type and id from the context.
+
+    :param context:
+    :returns: Tuple (entity_type_str, entity_id_int)
+    """
+    # Use the Project by default
+    entity_type = context.project["type"]
+    entity_id = context.project["id"]
+
+    # if there is an entity then that takes precedence
+    if context.entity:
+        entity_type = context.entity["type"]
+        entity_id = context.entity["id"]
+
+    # and if there is a Task that is even better
+    if context.task:
+        entity_type = context.task["type"]
+        entity_id = context.task["id"]
+
+    return (entity_type, entity_id)