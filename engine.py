# Copyright (c) 2015 Shotgun Software Inc.
#
# CONFIDENTIAL AND PROPRIETARY
#
# This work is provided "AS IS" and subject to the Shotgun Pipeline Toolkit
# Source Code License included in this distribution package. See LICENSE.
# By accessing, using, copying or modifying this work you indicate your
# agreement to the Shotgun Pipeline Toolkit Source Code License. All rights
# not expressly granted therein are reserved by Shotgun Software Inc.

"""
A Maya engine for Shotgun Toolkit.

"""

import sgtk
import sys
import traceback
import re
import os
import logging
import maya.OpenMaya as OpenMaya
import maya.cmds as cmds
import maya.utils
import maya.mel as mel
from sgtk.platform import Engine

# Although the engine has logging already, this logger is needed for callback based logging
# where an engine may not be present.
logger = sgtk.LogManager.get_logger(__name__)

###############################################################################################
# methods to support the state when the engine cannot start up
# for example if a non-sgtk file is loaded in maya


class SceneEventWatcher(object):
    """
    Encapsulates event handling for multiple scene events and routes them
    into a single callback.

    This uses OpenMaya.MSceneMessage rather than scriptJobs as the former
    can safely be removed from inside of the callback itself

    Specifying run_once=True in the constructor causes all events to be
    cleaned up after the first one has triggered
    """

    def __init__(
        self,
        cb_fn,
        scene_events=[
            OpenMaya.MSceneMessage.kAfterOpen,
            OpenMaya.MSceneMessage.kAfterSave,
            OpenMaya.MSceneMessage.kAfterNew,
        ],
        run_once=False,
    ):
        """
        Constructor.

        :param cb_fn: Callback to invoke every time a scene event happens.
        :param scene_events: List of scene events to watch for. Defaults to new, open and save.
        :param run_once: If True, the watcher will notify only on the first event. Defaults to False.
        """
        self.__message_ids = []
        self.__cb_fn = cb_fn
        self.__scene_events = scene_events
        self.__run_once = run_once

        # register scene event callbacks:
        self.start_watching()

    def start_watching(self):
        """
        Starts watching for scene events.
        """
        # if currently watching then stop:
        self.stop_watching()

        # now add callbacks to watch for some scene events:
        for ev in self.__scene_events:
            try:
                msg_id = OpenMaya.MSceneMessage.addCallback(
                    ev, SceneEventWatcher.__scene_event_callback, self
                )
            except Exception:
                # report warning...
                continue
            self.__message_ids.append(msg_id)

        # create a callback that will be run when Maya
        # exits so we can do some clean-up:
        msg_id = OpenMaya.MSceneMessage.addCallback(
            OpenMaya.MSceneMessage.kMayaExiting,
            SceneEventWatcher.__maya_exiting_callback,
            self,
        )
        self.__message_ids.append(msg_id)

    def stop_watching(self):
        """
        Stops watching the Maya scene.
        """
        for msg_id in self.__message_ids:
            OpenMaya.MMessage.removeCallback(msg_id)
        self.__message_ids = []

    @staticmethod
    def __scene_event_callback(watcher):
        """
        Called on a scene event:
        """
        if watcher.__run_once:
            watcher.stop_watching()
        watcher.__cb_fn()

    @staticmethod
    def __maya_exiting_callback(watcher):
        """
        Called on Maya exit - should clean up any existing callbacks
        """
        watcher.stop_watching()


def maya_scene_path():
    """
    Returns the path to the current scene.
    :return: str
    """
    # This logic is borrowed from the pymel implementation of sceneName().

    # Get the name for untitled files in Maya.
    untitled_file_name = mel.eval("untitledFileName()")
    path = OpenMaya.MFileIO.currentFile()

    file_name = os.path.basename(path)
    # Don't just use cmds.file(q=1, sceneName=1)
    # because it was sometimes returning an empty string,
    # even when there was a valid file
    # Check both the OpenMaya.MFileIO.currentFile() and the cmds.file(q=1, sceneName=1)
    # so as to be sure that no file is open. This should mean that if someone does have
    # a file open and it's named after the untitledFileName we should still be able to return the path.
    if file_name.startswith(untitled_file_name) and cmds.file(q=1, sceneName=1) == "":
        return None
    return path


def refresh_engine(engine_name, prev_context, menu_name):
    """
    refresh the current engine
    """
    logger.debug("Refreshing the engine, previous context: '%r'", prev_context)
    current_engine = sgtk.platform.current_engine()

    if not current_engine:
        # If we don't have an engine for some reason then we don't have
        # anything to do.
        logger.debug(
            "No currently initialized engine found; aborting the refresh of the engine"
        )
        return

    # Get the path of the current open Maya scene file.
    new_path = maya_scene_path()

    if new_path is None:
        # This is a File->New call, so we just leave the engine in the current
        # context and move on.
        logger.debug("New file call, aborting the refresh of the engine.")
        return

    # this file could be in another project altogether, so create a new
    # API instance.
    try:
        tk = sgtk.sgtk_from_path(new_path)
        logger.debug("Extracted sgtk instance: '%r' from path: '%r'", tk, new_path)

    except sgtk.TankError as e:
        logger.exception("Could not execute sgtk_from_path('%s')" % new_path)
        OpenMaya.MGlobal.displayInfo(
            "Flow Production Tracking: Engine cannot be started: %s" % e
        )
        # build disabled menu
        create_sgtk_disabled_menu(menu_name)
        return

    # shotgun menu may have been removed, so add it back in if its not already there.
    current_engine.create_shotgun_menu()
    # now remove the shotgun disabled menu if it exists.
    remove_sgtk_disabled_menu()

    # and construct the new context for this path:
    ctx = tk.context_from_path(new_path, prev_context)
    logger.debug(
        "Given the path: '%s' the following context was extracted: '%r'", new_path, ctx
    )

    if ctx != sgtk.platform.current_engine().context:
        logger.debug("Changing the context to '%r", ctx)
        current_engine.change_context(ctx)


def on_scene_event_callback(engine_name, prev_context, menu_name):
    """
    Callback that's run whenever a scene is saved or opened.
    """
    try:
        refresh_engine(engine_name, prev_context, menu_name)
    except Exception as e:
        logger.exception("Could not refresh the engine; error: '%s'" % e)
        (exc_type, exc_value, exc_traceback) = sys.exc_info()
        message = ""
        message += "Message: PTR encountered a problem changing the Engine's context.\n"
        message += "Please contact %s\n\n" % sgtk.support_url
        message += "Exception: %s - %s\n" % (exc_type, exc_value)
        message += "Traceback (most recent call last):\n"
        message += "\n".join(traceback.format_tb(exc_traceback))
        OpenMaya.MGlobal.displayError(message)


def sgtk_disabled_message():
    """
    Explain why sgtk is disabled.
    """
    msg = (
        "PTR integration is disabled because it cannot recognize "
        "the currently opened file.  Try opening another file or restarting "
        "Maya."
    )

    cmds.confirmDialog(
        title="Sgtk is disabled",
        message=msg,
        button=["Ok"],
        defaultButton="Ok",
        cancelButton="Ok",
        dismissString="Ok",
    )


def create_sgtk_disabled_menu(menu_name):
    """
    Render a special "PTR is disabled" menu
    """
    if cmds.about(batch=True):
        # don't create menu in batch mode
        return

    # destroy any pre-existing shotgun menu - the one that holds the apps
    if cmds.menu("ShotGridMenu", exists=True):
        cmds.deleteUI("ShotGridMenu")

    # create a new shotgun disabled menu if one doesn't exist already.
    if not cmds.menu("ShotGridMenuDisabled", exists=True):
        sg_menu = cmds.menu(
            "ShotGridMenuDisabled",
            label=menu_name,
            # Get the mel global variable value for main window.
            # In order to get the global variable in mel.eval we have to assign it to another temporary value
            # so that it returns the result.
            parent=mel.eval("$retvalue = $gMainWindow;"),
        )
        cmds.menuItem(
            label="Sgtk is disabled.",
            parent=sg_menu,
            command=lambda arg: sgtk_disabled_message(),
        )


def remove_sgtk_disabled_menu():
    """
    Remove the special "PTR is disabled" menu if it exists

    :returns: True if the menu existed and was deleted
    """
    if cmds.about(batch=True):
        # don't create menu in batch mode
        return False

    if cmds.menu("ShotGridMenuDisabled", exists=True):
        cmds.deleteUI("ShotGridMenuDisabled")
        return True

    return False


###############################################################################################
# The Tank Maya engine


class MayaEngine(Engine):
    """
    Toolkit engine for Maya.
    """

    __DIALOG_SIZE_CACHE = dict()

    @property
    def context_change_allowed(self):
        """
        Whether the engine allows a context change without the need for a restart.
        """
        return True

    @property
    def host_info(self):
        """
        :returns: A dictionary with information about the application hosting this engine.

        The returned dictionary is of the following form on success:

            {
                "name": "Maya",
                "version": "2017 Update 4",
            }

        The returned dictionary is of following form on an error preventing
        the version identification.

            {
                "name": "Maya",
                "version: "unknown"
            }
        """

        host_info = {"name": "Maya", "version": "unknown"}
        try:
            # The 'about -installedVersion' Maya MEL command returns:
            # - the app name (Maya, Maya LT, Maya IO)
            # - the major version (2017, 2018)
            # - the update version when applicable (update 4)
            maya_installed_version_string = cmds.about(installedVersion=True)

            # group(0) entire match
            # group(1) 'Maya' match (name)
            # group(2) LT, IO, etc ... match (flavor)
            # group(3) 2017 ... match (version)
            matches = re.search(
                r"(maya)\s+([a-zA-Z]+)?\s*(.*)",
                maya_installed_version_string,
                re.IGNORECASE,
            )
            host_info["name"] = matches.group(1).capitalize().rstrip().lstrip()
            host_info["version"] = matches.group(3)
            if matches.group(2):
                host_info["name"] = host_info["name"] + " " + matches.group(2)

        except:
            # Fallback to 'Maya' initialized above
            pass

        return host_info

    ##########################################################################################
    # init and destroy

    def pre_app_init(self):
        """
        Runs after the engine is set up but before any apps have been initialized.
        """
        # unicode characters returned by the shotgun api need to be converted
        # to display correctly in all of the app windows
        from sgtk.platform.qt import QtCore

        # tell QT to interpret C strings as utf-8
        utf8 = QtCore.QTextCodec.codecForName("utf-8")
        QtCore.QTextCodec.setCodecForCStrings(utf8)
        self.logger.debug("set utf-8 codec for widget text")

    def init_engine(self):
        """
        Initializes the Maya engine.
        """
        self.logger.debug("%s: Initializing...", self)

        # check that we are running an ok version of maya
        current_os = cmds.about(operatingSystem=True)
        if current_os not in ["mac", "win64", "linux64"]:
            raise sgtk.TankError(
                "The current platform is not supported! Supported platforms "
                "are Mac, Linux 64 and Windows 64."
            )

        maya_ver = cmds.about(version=True)
        if maya_ver.startswith("Maya "):
            maya_ver = maya_ver[5:]
        if maya_ver.startswith(
<<<<<<< HEAD
            ("2014", "2015", "2016", "2017", "2018", "2019", "2020", "2022", "2023")
=======
            (
                "2014",
                "2015",
                "2016",
                "2017",
                "2018",
                "2019",
                "2020",
                "2022",
                "2023",
                "2024",
                "2025",
            )
>>>>>>> 568169ea
        ):
            self.logger.debug("Running Maya version %s", maya_ver)

            # In the case of Maya 2018 on Windows, we have the possility of locking
            # up if we allow the PySide shim to import QtWebEngineWidgets. We can
            # stop that happening here by setting the environment variable.
            version_num = int(maya_ver[0:4])

            if version_num >= 2018 and current_os.startswith("win"):
                self.logger.debug(
                    "Maya 2018+ on Windows can deadlock if QtWebEngineWidgets "
                    "is imported. Setting SHOTGUN_SKIP_QTWEBENGINEWIDGETS_IMPORT=1..."
                )
                os.environ["SHOTGUN_SKIP_QTWEBENGINEWIDGETS_IMPORT"] = "1"
        elif maya_ver.startswith(("2012", "2013")):
            # We won't be able to rely on the warning dialog below, because Maya
            # older than 2014 doesn't ship with PySide. Instead, we just have to
            # raise an exception so that we bail out here with an error message
            # that will hopefully make sense for the user.
            msg = (
                "PTR integration is not compatible with Maya versions older than 2014."
            )
            raise sgtk.TankError(msg)
        else:
            # show a warning that this version of Maya isn't yet fully tested with Shotgun:
            msg = (
                "The Flow Production Tracking has not yet been fully tested with Maya %s.  "
                "You can continue to use Toolkit but you may experience bugs or instability."
                "\n\nPlease report any issues to: %s" % (maya_ver, sgtk.support_url)
            )

            # determine if we should show the compatibility warning dialog:
            show_warning_dlg = (
                self.has_ui and "SGTK_COMPATIBILITY_DIALOG_SHOWN" not in os.environ
            )
            if show_warning_dlg:
                # make sure we only show it once per session:
                os.environ["SGTK_COMPATIBILITY_DIALOG_SHOWN"] = "1"

                # split off the major version number - accomodate complex version strings and decimals:
                major_version_number_str = maya_ver.split(" ")[0].split(".")[0]
                if major_version_number_str and major_version_number_str.isdigit():
                    # check against the compatibility_dialog_min_version setting:
                    if int(major_version_number_str) < self.get_setting(
                        "compatibility_dialog_min_version"
                    ):
                        show_warning_dlg = False

            if show_warning_dlg:
                # Note, title is padded to try to ensure dialog isn't insanely narrow!
                title = "Warning - Flow Production Tracking Compatibility!                          "  # padded!
                cmds.confirmDialog(title=title, message=msg, button="Ok")

            # always log the warning to the script editor:
            self.logger.warning(msg)

            # In the case of Maya 2018 on Windows, we have the possility of locking
            # up if we allow the PySide shim to import QtWebEngineWidgets. We can
            # stop that happening here by setting the environment variable.

            if current_os.startswith("win"):
                self.logger.debug(
                    "Maya 2018+ on Windows can deadlock if QtWebEngineWidgets "
                    "is imported. Setting SHOTGUN_SKIP_QTWEBENGINEWIDGETS_IMPORT=1..."
                )
                os.environ["SHOTGUN_SKIP_QTWEBENGINEWIDGETS_IMPORT"] = "1"

        # Set the Maya project based on config
        self._set_project()

        # add qt paths and dlls
        self._init_pyside()

        # default menu name is Shotgun but this can be overriden
        # in the configuration to be Sgtk in case of conflicts
        self._menu_name = "Flow Production Tracking"
        if self.get_setting("use_short_menu_name", False):
            self._menu_name = "FPTR"

        self.__watcher = None
        if self.get_setting("automatic_context_switch", True):
            # need to watch some scene events in case the engine needs rebuilding:
            cb_fn = lambda en=self.instance_name, pc=self.context, mn=self._menu_name: on_scene_event_callback(
                en, pc, mn
            )
            self.__watcher = SceneEventWatcher(cb_fn)
            self.logger.debug("Registered open and save callbacks.")

        # Initialize a dictionary of Maya panels that have been created by the engine.
        # Each panel entry has a Maya panel name key and an app widget instance value.
        self._maya_panel_dict = {}

    def create_shotgun_menu(self):
        """
        Creates the main shotgun menu in maya.
        Note that this only creates the menu, not the child actions
        :return: bool
        """

        # only create the shotgun menu if not in batch mode and menu doesn't already exist
        if self.has_ui and not cmds.menu("ShotGridMenu", exists=True):

            self._menu_path = cmds.menu(
                "ShotGridMenu",
                label=self._menu_name,
                # Get the mel global variable value for main window.
                # In order to get the global variable in mel.eval we have to assign it to another temporary value
                # so that it returns the result.
                parent=mel.eval("$retvalue = $gMainWindow;"),
            )
            # create our menu handler
            tk_maya = self.import_module("tk_maya")
            self._menu_generator = tk_maya.MenuGenerator(self, self._menu_path)
            # hook things up so that the menu is created every time it is clicked
            cmds.menu(
                self._menu_path,
                edit=True,
                postMenuCommand=self._menu_generator.create_menu,
            )

            # Restore the persisted Shotgun app panels.
            tk_maya.panel_generation.restore_panels(self)
            return True

        return False

    def post_app_init(self):
        """
        Called when all apps have initialized
        """
        self.create_shotgun_menu()

        # Run a series of app instance commands at startup.
        self._run_app_instance_commands()

    def post_context_change(self, old_context, new_context):
        """
        Runs after a context change. The Maya event watching will be stopped
        and new callbacks registered containing the new context information.

        :param old_context: The context being changed away from.
        :param new_context: The new context being changed to.
        """
        # If we have a watcher, we need to stop watching.
        # If we will be watching in the new context we need to replace it with
        # a new watcher that has a callback registered with the new context baked in.
        # This will ensure that the context_from_path call that occurs after a
        # File->Open receives an up-to-date "previous" context.
        # If we aren't watching in the new context, this ensures we've stopped.
        if self.__watcher is not None:
            self.__watcher.stop_watching()

        if self.get_setting("automatic_context_switch", True):
            cb_fn = lambda en=self.instance_name, pc=new_context, mn=self._menu_name: on_scene_event_callback(
                engine_name=en,
                prev_context=pc,
                menu_name=mn,
            )
            self.__watcher = SceneEventWatcher(cb_fn)
            self.logger.debug(
                "Registered new open and save callbacks before changing context."
            )

        # Set the Maya project to match the new context.
        self._set_project()

    def _run_app_instance_commands(self):
        """
        Runs the series of app instance commands listed in the 'run_at_startup' setting
        of the environment configuration yaml file.
        """

        # Build a dictionary mapping app instance names to dictionaries of commands they registered with the engine.
        app_instance_commands = {}
        for command_name, value in self.commands.items():
            app_instance = value["properties"].get("app")
            if app_instance:
                # Add entry 'command name: command function' to the command dictionary of this app instance.
                command_dict = app_instance_commands.setdefault(
                    app_instance.instance_name, {}
                )
                command_dict[command_name] = value["callback"]

        # Run the series of app instance commands listed in the 'run_at_startup' setting.
        for app_setting_dict in self.get_setting("run_at_startup", []):

            app_instance_name = app_setting_dict["app_instance"]
            # Menu name of the command to run or '' to run all commands of the given app instance.
            setting_command_name = app_setting_dict["name"]

            # Retrieve the command dictionary of the given app instance.
            command_dict = app_instance_commands.get(app_instance_name)

            if command_dict is None:
                self.logger.warning(
                    "%s configuration setting 'run_at_startup' requests app '%s' that is not installed.",
                    self.name,
                    app_instance_name,
                )
            else:
                if not setting_command_name:
                    # Run all commands of the given app instance.
                    # Run these commands once Maya will have completed its UI update and be idle
                    # in order to run them after the ones that restore the persisted Shotgun app panels.
                    for command_name, command_function in command_dict.items():
                        self.logger.debug(
                            "%s startup running app '%s' command '%s'.",
                            self.name,
                            app_instance_name,
                            command_name,
                        )
                        maya.utils.executeDeferred(command_function)
                else:
                    # Run the command whose name is listed in the 'run_at_startup' setting.
                    # Run this command once Maya will have completed its UI update and be idle
                    # in order to run it after the ones that restore the persisted Shotgun app panels.
                    command_function = command_dict.get(setting_command_name)
                    if command_function:
                        self.logger.debug(
                            "%s startup running app '%s' command '%s'.",
                            self.name,
                            app_instance_name,
                            setting_command_name,
                        )
                        maya.utils.executeDeferred(command_function)
                    else:
                        known_commands = ", ".join(
                            "'%s'" % name for name in command_dict
                        )
                        self.logger.warning(
                            "%s configuration setting 'run_at_startup' requests app '%s' unknown command '%s'. "
                            "Known commands: %s",
                            self.name,
                            app_instance_name,
                            setting_command_name,
                            known_commands,
                        )

    def destroy_engine(self):
        """
        Stops watching scene events and tears down menu.
        """
        self.logger.debug("%s: Destroying...", self)

        # Clear the dictionary of Maya panels to keep the garbage collector happy.
        self._maya_panel_dict = {}

        if self.get_setting("automatic_context_switch", True):
            # stop watching scene events
            self.__watcher.stop_watching()

        # clean up UI:
        if self.has_ui and cmds.menu(self._menu_path, exists=True):
            cmds.deleteUI(self._menu_path)

    def _init_pyside(self):
        """
        Handles the pyside init
        """

        # First see if pyside6 is present
        try:
            from PySide6 import QtGui
        except:
            # fine, we don't expect PySide2 to be present just yet
            self.logger.debug("PySide6 not detected - trying for PySide2 now...")
        else:
            # looks like pyside2 is already working! No need to do anything
            self.logger.debug("PySide6 detected - the existing version will be used.")
            return

        # Next, check if PySide2 is present
        try:
            from PySide2 import QtGui
        except:
            # fine, we don't expect PySide2 to be present just yet
            self.logger.debug(
                "PySide2 not detected - it will be added to the setup now..."
            )
        else:
            # looks like pyside2 is already working! No need to do anything
            self.logger.debug("PySide2 detected - the existing version will be used.")
            return

    def show_dialog(self, title, *args, **kwargs):
        """
        If on Windows or Linux, this method will call through to the base implementation of
        this method without alteration. On OSX, we'll do some additional work to ensure that
        window parenting works properly, which requires some extra logic on that operating
        system beyond setting the dialog's parent.

        :param str title: The title of the dialog.

        :returns: the created widget_class instance
        """
        if not sgtk.util.is_macos():
            return super(MayaEngine, self).show_dialog(title, *args, **kwargs)
        else:
            if not self.has_ui:
                self.log_error(
                    "Sorry, this environment does not support UI display! Cannot show "
                    "the requested window '%s'." % title
                )
                return None

            from sgtk.platform.qt import QtCore, QtGui

            # create the dialog:
            dialog, widget = self._create_dialog_with_widget(title, *args, **kwargs)

            # When using the recipe here to get Z-depth ordering correct we also
            # inherit another feature that results in window size and position being
            # remembered. This size/pos retention happens across app boundaries, so
            # we would end up with one app inheriting the size from a previously
            # launched app, which was weird. To counteract that, we keep track of
            # the dialog's size before Maya gets ahold of it, and then resize it
            # right after it's shown. We'll also move the dialog to the center of
            # the desktop.
            center_screen = (
                QtGui.QApplication.desktop().availableGeometry(dialog).center()
            )
            self.__DIALOG_SIZE_CACHE[title] = dialog.size()

            # TODO: Get an explanation and document why we're having to do this. It appears to be
            # a Maya-only solution, because similar problems in other integrations, namely Nuke,
            # are not resolved in the same way. This fix comes to us from the Maya dev team, but
            # we've not yet spoken with someone that can explain why it fixes the problem.
            dialog.setWindowFlags(QtCore.Qt.Window)
            dialog.setProperty("saveWindowPref", True)
            dialog.show()

            # The resize has to happen after the dialog is shown, and we need
            # to move the dialog after the resize, since center of screen will be
            # relative to the final size of the dialog.
            dialog.resize(self.__DIALOG_SIZE_CACHE[title])
            dialog.move(center_screen - dialog.rect().center())

            # lastly, return the instantiated widget
            return widget

    def _get_dialog_parent(self):
        """
        Get the QWidget parent for all dialogs created through
        show_dialog & show_modal.
        """
        # Find a parent for the dialog - this is the Maya mainWindow()
        from sgtk.platform.qt import QtGui, shiboken
        import maya.OpenMayaUI as OpenMayaUI

        ptr = OpenMayaUI.MQtUtil.mainWindow()
        parent = shiboken.wrapInstance(int(ptr), QtGui.QMainWindow)

        return parent

    @property
    def has_ui(self):
        """
        Detect and return if maya is running in batch mode
        """
        if cmds.about(batch=True):
            # batch mode or prompt mode
            return False
        else:
            return True

    ##########################################################################################
    # logging

    def _emit_log_message(self, handler, record):
        """
        Called by the engine to log messages in Maya script editor.
        All log messages from the toolkit logging namespace will be passed to this method.

        :param handler: Log handler that this message was dispatched from.
                        Its default format is "[levelname basename] message".
        :type handler: :class:`~python.logging.LogHandler`
        :param record: Standard python logging record.
        :type record: :class:`~python.logging.LogRecord`
        """
        # Give a standard format to the message:
        #     Shotgun <basename>: <message>
        # where "basename" is the leaf part of the logging record name,
        # for example "tk-multi-shotgunpanel" or "qt_importer".
        if record.levelno < logging.INFO:
            formatter = logging.Formatter("Debug: PTR %(basename)s: %(message)s")
        else:
            formatter = logging.Formatter("PTR %(basename)s: %(message)s")

        msg = formatter.format(record)

        # Select Maya display function to use according to the logging record level.
        if record.levelno < logging.WARNING:
            fct = OpenMaya.MGlobal.displayInfo
        elif record.levelno < logging.ERROR:
            fct = OpenMaya.MGlobal.displayWarning
        else:
            fct = OpenMaya.MGlobal.displayError

        # Display the message in Maya script editor in a thread safe manner.
        self.async_execute_in_main_thread(fct, msg)

    ##########################################################################################
    # scene and project management

    def _set_project(self):
        """
        Set the maya project
        """
        setting = self.get_setting("template_project")
        if setting is None:
            return

        tmpl = self.sgtk.templates.get(setting)
        fields = self.context.as_template_fields(tmpl)
        proj_path = tmpl.apply_fields(fields)
        self.logger.info("Setting Maya project to '%s'", proj_path)

        try:
            cmds.workspace(proj_path, openWorkspace=True)
        except RuntimeError as e:
            self.logger.error("Maya failed to open Project. Error: %s", str(e))
            raise e

        cmds.workspace(proj_path, openWorkspace=True)

    ##########################################################################################
    # panel support

    def show_panel(self, panel_id, title, bundle, widget_class, *args, **kwargs):
        """
        Docks an app widget in a maya panel.

        :param panel_id: Unique identifier for the panel, as obtained by register_panel().
        :param title: The title of the panel
        :param bundle: The app, engine or framework object that is associated with this window
        :param widget_class: The class of the UI to be constructed. This must derive from QWidget.

        Additional parameters specified will be passed through to the widget_class constructor.

        :returns: the created widget_class instance
        """
        from sgtk.platform.qt import QtGui

        tk_maya = self.import_module("tk_maya")

        self.logger.debug("Begin showing panel %s", panel_id)

        # The general approach below is as follows:
        #
        # 1. First create our qt tk app widget using QT.
        #    parent it to the Maya main window to give it
        #    a well established parent. If the widget already
        #    exists, don't create it again, just retrieve its
        #    handle.
        #
        # 2. Now dock our QT control in a new panel tab of
        #    Maya Channel Box dock area. We use the
        #    Qt object name property to do the bind.
        #
        # 3. Lastly, since our widgets won't get notified about
        #    when the parent dock is closed (and sometimes when it
        #    needs redrawing), attach some QT event watchers to it
        #
        # Note: It is possible that the close event and some of the
        #       refresh doesn't propagate down to the widget because
        #       of a misaligned parenting: The tk widget exists inside
        #       the pane layout but is still parented to the main
        #       Maya window. It's possible that by setting up the parenting
        #       explicitly, the missing signals we have to compensate for
        #       may start to work. I tried a bunch of stuff but couldn't get
        #       it to work and instead resorted to the event watcher setup.

        # make a unique id for the app widget based off of the panel id
        widget_id = tk_maya.panel_generation.SHOTGUN_APP_PANEL_PREFIX + panel_id

        if cmds.control(widget_id, query=1, exists=1):
            self.logger.debug("Reparent existing toolkit widget %s.", widget_id)
            # Find the Shotgun app panel widget for later use.
            for widget in QtGui.QApplication.allWidgets():
                if widget.objectName() == widget_id:
                    widget_instance = widget
                    # Reparent the Shotgun app panel widget under Maya main window
                    # to prevent it from being deleted with the existing Maya panel.
                    self.logger.debug(
                        "Reparenting widget %s under Maya main window.", widget_id
                    )
                    parent = self._get_dialog_parent()
                    widget_instance.setParent(parent)
                    # The Shotgun app panel was retrieved from under an existing Maya panel.
                    break
        else:
            self.logger.debug("Create toolkit widget %s", widget_id)
            # parent the UI to the main maya window
            parent = self._get_dialog_parent()
            widget_instance = widget_class(*args, **kwargs)
            widget_instance.setParent(parent)
            # set its name - this means that it can also be found via the maya API
            widget_instance.setObjectName(widget_id)
            self.logger.debug("Created widget %s: %s", widget_id, widget_instance)
            # apply external stylesheet
            self._apply_external_styleshet(bundle, widget_instance)
            # The Shotgun app panel was just created.

        # Dock the Shotgun app panel into a new Maya panel in the active Maya window.
        maya_panel_name = tk_maya.panel_generation.dock_panel(
            self, widget_instance, title
        )

        # Add the new panel to the dictionary of Maya panels that have been created by the engine.
        # The panel entry has a Maya panel name key and an app widget instance value.
        # Note that the panel entry will not be removed from the dictionary when the panel is
        # later deleted since the added complexity of updating the dictionary from our panel
        # close callback is outweighed by the limited length of the dictionary that will never
        # be longer than the number of apps configured to be runnable by the engine.
        self._maya_panel_dict[maya_panel_name] = widget_instance

        return widget_instance

    def close_windows(self):
        """
        Closes the various windows (dialogs, panels, etc.) opened by the engine.
        """

        # Make a copy of the list of Tank dialogs that have been created by the engine and
        # are still opened since the original list will be updated when each dialog is closed.
        opened_dialog_list = self.created_qt_dialogs[:]

        # Loop through the list of opened Tank dialogs.
        for dialog in opened_dialog_list:
            dialog_window_title = dialog.windowTitle()
            try:
                # Close the dialog and let its close callback remove it from the original dialog list.
                self.logger.debug("Closing dialog %s.", dialog_window_title)
                dialog.close()
            except Exception as exception:
                self.logger.error(
                    "Cannot close dialog %s: %s", dialog_window_title, exception
                )

        # Loop through the dictionary of Maya panels that have been created by the engine.
        for maya_panel_name, widget_instance in self._maya_panel_dict.items():
            # Make sure the Maya panel is still opened.
            if cmds.control(maya_panel_name, query=True, exists=True):
                try:
                    # Reparent the Shotgun app panel widget under Maya main window
                    # to prevent it from being deleted with the existing Maya panel.
                    self.logger.debug(
                        "Reparenting widget %s under Maya main window.",
                        widget_instance.objectName(),
                    )
                    parent = self._get_dialog_parent()
                    widget_instance.setParent(parent)
                    # The Maya panel can now be deleted safely.
                    self.logger.debug("Deleting Maya panel %s.", maya_panel_name)
                    cmds.deleteUI(maya_panel_name)
                except Exception as exception:
                    self.logger.error(
                        "Cannot delete Maya panel %s: %s", maya_panel_name, exception
                    )

        # Clear the dictionary of Maya panels now that they were deleted.
        self._maya_panel_dict = {}<|MERGE_RESOLUTION|>--- conflicted
+++ resolved
@@ -386,9 +386,6 @@
         if maya_ver.startswith("Maya "):
             maya_ver = maya_ver[5:]
         if maya_ver.startswith(
-<<<<<<< HEAD
-            ("2014", "2015", "2016", "2017", "2018", "2019", "2020", "2022", "2023")
-=======
             (
                 "2014",
                 "2015",
@@ -402,7 +399,6 @@
                 "2024",
                 "2025",
             )
->>>>>>> 568169ea
         ):
             self.logger.debug("Running Maya version %s", maya_ver)
 
@@ -485,8 +481,10 @@
         self.__watcher = None
         if self.get_setting("automatic_context_switch", True):
             # need to watch some scene events in case the engine needs rebuilding:
-            cb_fn = lambda en=self.instance_name, pc=self.context, mn=self._menu_name: on_scene_event_callback(
-                en, pc, mn
+            cb_fn = (
+                lambda en=self.instance_name,
+                pc=self.context,
+                mn=self._menu_name: on_scene_event_callback(en, pc, mn)
             )
             self.__watcher = SceneEventWatcher(cb_fn)
             self.logger.debug("Registered open and save callbacks.")
@@ -504,7 +502,6 @@
 
         # only create the shotgun menu if not in batch mode and menu doesn't already exist
         if self.has_ui and not cmds.menu("ShotGridMenu", exists=True):
-
             self._menu_path = cmds.menu(
                 "ShotGridMenu",
                 label=self._menu_name,
@@ -556,10 +553,14 @@
             self.__watcher.stop_watching()
 
         if self.get_setting("automatic_context_switch", True):
-            cb_fn = lambda en=self.instance_name, pc=new_context, mn=self._menu_name: on_scene_event_callback(
-                engine_name=en,
-                prev_context=pc,
-                menu_name=mn,
+            cb_fn = (
+                lambda en=self.instance_name,
+                pc=new_context,
+                mn=self._menu_name: on_scene_event_callback(
+                    engine_name=en,
+                    prev_context=pc,
+                    menu_name=mn,
+                )
             )
             self.__watcher = SceneEventWatcher(cb_fn)
             self.logger.debug(
@@ -588,7 +589,6 @@
 
         # Run the series of app instance commands listed in the 'run_at_startup' setting.
         for app_setting_dict in self.get_setting("run_at_startup", []):
-
             app_instance_name = app_setting_dict["app_instance"]
             # Menu name of the command to run or '' to run all commands of the given app instance.
             setting_command_name = app_setting_dict["name"]
