--- conflicted
+++ resolved
@@ -308,16 +308,7 @@
 
             # always log the warning to the script editor:
             self.log_warning(msg)
-<<<<<<< HEAD
-
-        self._maya_version = maya_ver
-
-        if self.context.project is None:
-            # must have at least a project in the context to even start!
-            raise tank.TankError("The engine needs at least a project in the context "
-                                 "in order to start! Your context: %s" % self.context)
-=======
-        
+
         self._maya_version = maya_ver
 
         try:
@@ -325,7 +316,6 @@
         except:
             # ignore all errors. ex: using a core that doesn't support metrics
             pass
->>>>>>> a14d972f
 
         # Set the Maya project based on config
         self._set_project()
