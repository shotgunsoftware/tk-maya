--- conflicted
+++ resolved
@@ -16,6 +16,8 @@
 import os
 import maya.OpenMaya as OpenMaya
 import maya.cmds as cmds
+
+print "Sourcing /shotgun/gitrepos/tk-maya/startup/userSetup.py"
 
 def bootstrap_sgtk():
     """
@@ -66,26 +68,68 @@
         )
         return
 
+def load_sgtk_plugins():
+    for plugin_path in os.environ["SGTK_LOAD_MAYA_PLUGINS"].split(os.pathsep):
+        # Find the appropriate "plugin" sub directory. Maya will not be
+        # able to find any plugins under the base directory without this.
+        if os.path.isdir(os.join(plugin_path, "plug-ins")):
+            load_path = os.join(plugin_path, "plug-ins")
+        elif os.path.isdir(os.join(plugin_path, "plugins")):
+            load_path = os.join(plugin_path, "plugins")
+        else:
+            load_path = plugin_path
+
+        # Display a message indicating what path plugins are 
+        # being loaded from.
+        OpenMaya.MGlobal.displayInfo(
+            "Shotgun: Loading plugins from '%s'" % load_path
+        )
+
+        # Load the plugins from the resolved path
+        loaded_plugins = cmds.loadPlugin("%s/*" % load_path)
+        if not loaded_plugins:
+            OpenMaya.MGlobal.displayWarning(
+                "Shotgun: No plugins loaded from '%s'" % load_path
+            )
+            continue
+
+        # Set the newly loaded plugins to autoload.
+        for loaded_plugin in loaded_plugins:
+            cmds.pluginInfo(loaded_plugin, e=True, autoload=True)
+
+
+def start_toolkit():
+    OpenMaya.MGlobal.displayInfo(
+        "Shotgun: Starting up Toolkit"
+    )
+    if os.environ.get("SGTK_LOAD_MAYA_PLUGINS"):
+        OpenMaya.MGlobal.displayInfo(
+            "Shotgun: Loading Toolkit plugins ..."
+        )
+        load_sgtk_plugins()
+    else:
+        OpenMaya.MGlobal.displayInfo(
+            "Shotgun: Bootstrapping Toolkit ..."
+        )
+        bootstrap_sgtk()
+
     file_to_open = os.environ.get("SGTK_FILE_TO_OPEN")
     if file_to_open:
         # finally open the file
+        OpenMaya.MGlobal.displayInfo(
+            "Shotgun: Opening '%s' ..." % file_to_open
+        )
         cmds.file(file_to_open, force=True, open=True)
 
     # clean up temp env vars
-    for var in ["SGTK_ENGINE", "SGTK_CONTEXT", "SGTK_FILE_TO_OPEN"]:
+    del_vars = [
+        "SGTK_ENGINE", "SGTK_CONTEXT", "SGTK_FILE_TO_OPEN",
+        "SGTK_LOAD_MAYA_PLUGINS",
+    ]
+    for var in del_vars:
         if var in os.environ:
-            del os.environ[var]
-
-def start_toolkit():
-    if os.environ.get("TANK_LOAD_MAYA_PLUGINS"):
-
-<<<<<<< HEAD
-    else:
-        bootstrap_tank()
+            del os.environ(var)
 
 
-cmds.evalDeferred("start_toolkit()")
-=======
 # Fire up Toolkit and the environment engine when there's time.
-cmds.evalDeferred("bootstrap_sgtk()")
->>>>>>> d6062b26
+cmds.evalDeferred("start_toolkit()")