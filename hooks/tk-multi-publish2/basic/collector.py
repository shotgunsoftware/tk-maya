﻿# Copyright (c) 2017 Shotgun Software Inc.
# 
# CONFIDENTIAL AND PROPRIETARY
# 
# This work is provided "AS IS" and subject to the Shotgun Pipeline Toolkit 
# Source Code License included in this distribution package. See LICENSE.
# By accessing, using, copying or modifying this work you indicate your 
# agreement to the Shotgun Pipeline Toolkit Source Code License. All rights 
# not expressly granted therein are reserved by Shotgun Software Inc.

import glob
import os
import maya.cmds as cmds
import maya.mel as mel
import sgtk

HookBaseClass = sgtk.get_hook_baseclass()


class MayaSessionCollector(HookBaseClass):
    """
    Collector that operates on the maya session. Should inherit from the basic
    collector hook.
    """

    @property
    def settings(self):
        """
        Dictionary defining the settings that this collector expects to receive
        through the settings parameter in the process_current_session and
        process_file methods.

        A dictionary on the following form::

            {
                "Settings Name": {
                    "type": "settings_type",
                    "default": "default_value",
                    "description": "One line description of the setting"
            }

        The type string should be one of the data types that toolkit accepts as
        part of its environment configuration.
        """

        # grab any base class settings
        collector_settings = super(MayaSessionCollector, self).settings or {}

        # settings specific to this collector
        maya_session_settings = {
            "Work file Template": {
                "type": "template",
                "default": None,
                "description": "Template path for artist work files. Should "
                               "correspond to a template defined in "
                               "templates.yml. If configured, is made available"
                               "to publish plugins via the collected item's "
                               "properties. ",
            },
        }

        # update the base settings with these settings
        collector_settings.update(maya_session_settings)

        return collector_settings

    def process_current_session(self, settings, parent_item):
        """
        Analyzes the current session open in Maya and parents a subtree of
        items under the parent_item passed in.

        :param dict settings: Configured settings for this collector
        :param parent_item: Root item instance

        """

        # create an item representing the current maya session
        item = self.collect_current_maya_session(settings, parent_item)
        project_root = item.properties["project_root"]

        # look at the render layers to find rendered images on disk
        self.collect_rendered_images(item)

        # if we can determine a project root, collect other files to publish
        if project_root:

            self.logger.info(
                "Current Maya project is: %s." % (project_root,),
                extra={
                    "action_button": {
                        "label": "Change Project",
                        "tooltip": "Change to a different Maya project",
                        "callback": lambda: mel.eval('setProject ""')
                    }
                }
            )

            self.collect_playblasts(item, project_root)
            self.collect_alembic_caches(item, project_root)
        else:

            self.logger.info(
                "Could not determine the current Maya project.",
                extra={
                    "action_button": {
                        "label": "Set Project",
                        "tooltip": "Set the Maya project",
                        "callback": lambda: mel.eval('setProject ""')
                    }
                }
            )

<<<<<<< HEAD
        if cmds.ls(geometry=True, noIntermediate=True):
            self._collect_session_geometry(item)

    def collect_current_maya_session(self, parent_item):
=======
    def collect_current_maya_session(self, settings, parent_item):
>>>>>>> bd5da053
        """
        Creates an item that represents the current maya session.

        :param parent_item: Parent Item instance

        :returns: Item of type maya.session
        """

        publisher = self.parent

        # get the path to the current file
        path = cmds.file(query=True, sn=True)

        # determine the display name for the item
        if path:
            file_info = publisher.util.get_file_path_components(path)
            display_name = file_info["filename"]
        else:
            display_name = "Current Maya Session"

        # create the session item for the publish hierarchy
        session_item = parent_item.create_item(
            "maya.session",
            "Maya Session",
            display_name
        )

        # get the icon path to display for this item
        icon_path = os.path.join(
            self.disk_location,
            os.pardir,
            "icons",
            "maya.png"
        )
        session_item.set_icon_from_path(icon_path)

        # discover the project root which helps in discovery of other
        # publishable items
        project_root = cmds.workspace(q=True, rootDirectory=True)
        session_item.properties["project_root"] = project_root

        # if a work file template is defined, add it to the item properties so
        # that it can be used by attached publish plugins
        work_template_setting = settings.get("Work file Template")
        if work_template_setting:

            work_template = publisher.engine.get_template_by_name(
                work_template_setting.value)

            # store the template on the item for use by publish plugins. we
            # can't evaluate the fields here because there's no guarantee the
            # current session path won't change once the item has been created.
            # the attached publish plugins will need to resolve the fields at
            # execution time.
            session_item.properties["work_file_template"] = work_template
            self.logger.debug("Work file template defined for Maya collection.")

        self.logger.info("Collected current Maya scene")

        return session_item

    def collect_alembic_caches(self, parent_item, project_root):
        """
        Creates items for alembic caches

        Looks for a 'project_root' property on the parent item, and if such
        exists, look for alembic caches in a 'cache/alembic' subfolder.

        :param parent_item: Parent Item instance
        :param str project_root: The maya project root to search for alembics
        """

        # ensure the alembic cache dir exists
        cache_dir = os.path.join(project_root, "cache", "alembic")
        if not os.path.exists(cache_dir):
            return

        self.logger.info(
            "Processing alembic cache folder: %s" % (cache_dir,),
            extra={
                "action_show_folder": {
                    "path": cache_dir
                }
            }
        )

        # look for alembic files in the cache folder
        for filename in os.listdir(cache_dir):
            cache_path = os.path.join(cache_dir, filename)

            # do some early pre-processing to ensure the file is of the right
            # type. use the base class item info method to see what the item
            # type would be.
            item_info = self._get_item_info(filename)
            if item_info["item_type"] != "file.alembic":
                continue

            # allow the base class to collect and create the item. it knows how
            # to handle alembic files
            super(MayaSessionCollector, self)._collect_file(
                parent_item,
                cache_path
            )

    def _collect_session_geometry(self, parent_item):
        """
        Creates items for alembic caches

        :param parent_item: Parent Item instance
        """

        session_item = parent_item.create_item(
            "maya.session.geometry",
            "Geometry",
            "All Session Geometry"
        )
        # get the icon path to display for this item
        icon_path = os.path.join(
            self.disk_location,
            os.pardir,
            "icons",
            "alembic.png"
        )
        session_item.set_icon_from_path(icon_path)


    def collect_playblasts(self, parent_item, project_root):
        """
        Creates items for quicktime playblasts.

        Looks for a 'project_root' property on the parent item, and if such
        exists, look for movie files in a 'movies' subfolder.

        :param parent_item: Parent Item instance
        :param str project_root: The maya project root to search for playblasts
        """

        # ensure the movies dir exists
        movies_dir = os.path.join(project_root, "movies")
        if not os.path.exists(movies_dir):
            return

        self.logger.info(
            "Processing movies folder: %s" % (movies_dir,),
            extra={
                "action_show_folder": {
                    "path": movies_dir
                }
            }
        )

        # look for movie files in the movies folder
        for filename in os.listdir(movies_dir):

            # do some early pre-processing to ensure the file is of the right
            # type. use the base class item info method to see what the item
            # type would be.
            item_info = self._get_item_info(filename)
            if item_info["item_type"] != "file.video":
                continue

            movie_path = os.path.join(movies_dir, filename)

            # allow the base class to collect and create the item. it knows how
            # to handle movie files
            item = super(MayaSessionCollector, self)._collect_file(
                parent_item,
                movie_path
            )

            # the item has been created. update the display name to include
            # the an indication of what it is and why it was collected
            item.name = "%s (%s)" % (item.name, "playblast")

    def collect_rendered_images(self, parent_item):
        """
        Creates items for any rendered images that can be identified by
        render layers in the file.

        :param parent_item: Parent Item instance
        :return:
        """

        # iterate over defined render layers and query the render settings for
        # information about a potential render
        for layer in cmds.ls(type="renderLayer"):

            self.logger.info("Processing render layer: %s" % (layer,))

            # use the render settings api to get a path where the frame number
            # spec is replaced with a '*' which we can use to glob
            (frame_glob,) = cmds.renderSettings(
                genericFrameImageName="*",
                fullPath=True,
                layer=layer
            )

            # see if there are any files on disk that match this pattern
            rendered_paths = glob.glob(frame_glob)

            if rendered_paths:
                # we only need one path to publish, so take the first one and
                # let the base class collector handle it
                item = super(MayaSessionCollector, self)._collect_file(
                    parent_item,
                    rendered_paths[0],
                    frame_sequence=True
                )

                # the item has been created. update the display name to include
                # the an indication of what it is and why it was collected
                item.name = "%s (Render Layer: %s)" % (item.name, layer)
<<<<<<< HEAD
=======


# TODO: method duplicated in all the maya hooks
def _get_save_as_action():
    """

    Simple helper for returning a log action dict for saving the session
    """

    engine = sgtk.platform.current_engine()

    # default save callback
    callback = cmds.SaveScene

    # if workfiles2 is configured, use that for file save
    if "tk-multi-workfiles2" in engine.apps:
        app = engine.apps["tk-multi-workfiles2"]
        if hasattr(app, "show_file_save_dlg"):
            callback = app.show_file_save_dlg

    return {
        "action_button": {
            "label": "Save As...",
            "tooltip": "Save the current session",
            "callback": callback
        }
    }
>>>>>>> bd5da053
<|MERGE_RESOLUTION|>--- conflicted
+++ resolved
@@ -110,14 +110,10 @@
                 }
             )
 
-<<<<<<< HEAD
         if cmds.ls(geometry=True, noIntermediate=True):
             self._collect_session_geometry(item)
 
-    def collect_current_maya_session(self, parent_item):
-=======
     def collect_current_maya_session(self, settings, parent_item):
->>>>>>> bd5da053
         """
         Creates an item that represents the current maya session.
 
@@ -239,6 +235,7 @@
             self.disk_location,
             os.pardir,
             "icons",
+            # TODO: update to another icon 'geometry'
             "alembic.png"
         )
         session_item.set_icon_from_path(icon_path)
@@ -330,9 +327,6 @@
                 # the item has been created. update the display name to include
                 # the an indication of what it is and why it was collected
                 item.name = "%s (Render Layer: %s)" % (item.name, layer)
-<<<<<<< HEAD
-=======
-
 
 # TODO: method duplicated in all the maya hooks
 def _get_save_as_action():
@@ -358,5 +352,4 @@
             "tooltip": "Save the current session",
             "callback": callback
         }
-    }
->>>>>>> bd5da053
+    }