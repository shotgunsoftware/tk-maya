﻿# Copyright (c) 2017 Shotgun Software Inc.
# 
# CONFIDENTIAL AND PROPRIETARY
# 
# This work is provided "AS IS" and subject to the Shotgun Pipeline Toolkit 
# Source Code License included in this distribution package. See LICENSE.
# By accessing, using, copying or modifying this work you indicate your 
# agreement to the Shotgun Pipeline Toolkit Source Code License. All rights 
# not expressly granted therein are reserved by Shotgun Software Inc.

import glob
import os
import maya.cmds as cmds
import maya.mel as mel
import sgtk

HookBaseClass = sgtk.get_hook_baseclass()


class MayaSessionCollector(HookBaseClass):
    """
    Collector that operates on the maya session. Should inherit from the basic
    collector hook.
    """

    @property
    def settings(self):
        """
        Dictionary defining the settings that this collector expects to receive
        through the settings parameter in the process_current_session and
        process_file methods.

        A dictionary on the following form::

            {
                "Settings Name": {
                    "type": "settings_type",
                    "default": "default_value",
                    "description": "One line description of the setting"
            }

        The type string should be one of the data types that toolkit accepts as
        part of its environment configuration.
        """

        # grab any base class settings
        collector_settings = super(MayaSessionCollector, self).settings or {}

        # settings specific to this collector
        maya_session_settings = {
            "Work Template": {
                "type": "template",
                "default": None,
                "description": "Template path for artist work files. Should "
                               "correspond to a template defined in "
                               "templates.yml. If configured, is made available"
                               "to publish plugins via the collected item's "
                               "properties. ",
            },
        }

        # update the base settings with these settings
        collector_settings.update(maya_session_settings)

        return collector_settings

    def process_current_session(self, settings, parent_item):
        """
        Analyzes the current session open in Maya and parents a subtree of
        items under the parent_item passed in.

        :param dict settings: Configured settings for this collector
        :param parent_item: Root item instance

        """

        # create an item representing the current maya session
        item = self.collect_current_maya_session(settings, parent_item)
        project_root = item.properties["project_root"]

        # look at the render layers to find rendered images on disk
        self.collect_rendered_images(item)

        # if we can determine a project root, collect other files to publish
        if project_root:

            self.logger.info(
                "Current Maya project is: %s." % (project_root,),
                extra={
                    "action_button": {
                        "label": "Change Project",
                        "tooltip": "Change to a different Maya project",
                        "callback": lambda: mel.eval('setProject ""')
                    }
                }
            )

            self.collect_playblasts(item, project_root)
            self.collect_alembic_caches(item, project_root)
        else:

            self.logger.info(
                "Could not determine the current Maya project.",
                extra={
                    "action_button": {
                        "label": "Set Project",
                        "tooltip": "Set the Maya project",
                        "callback": lambda: mel.eval('setProject ""')
                    }
                }
            )

        if cmds.ls(geometry=True, noIntermediate=True):
            self._collect_session_geometry(item)

    def collect_current_maya_session(self, settings, parent_item):
        """
        Creates an item that represents the current maya session.

        :param parent_item: Parent Item instance

        :returns: Item of type maya.session
        """

        publisher = self.parent

        # get the path to the current file
        path = cmds.file(query=True, sn=True)

        # determine the display name for the item
        if path:
            file_info = publisher.util.get_file_path_components(path)
            display_name = file_info["filename"]
        else:
            display_name = "Current Maya Session"

        # create the session item for the publish hierarchy
        session_item = parent_item.create_item(
            "maya.session",
            "Maya Session",
            display_name
        )

        # get the icon path to display for this item
        icon_path = os.path.join(
            self.disk_location,
            os.pardir,
            "icons",
            "maya.png"
        )
        session_item.set_icon_from_path(icon_path)

        # discover the project root which helps in discovery of other
        # publishable items
        project_root = cmds.workspace(q=True, rootDirectory=True)
        session_item.properties["project_root"] = project_root

        # if a work template is defined, add it to the item properties so
        # that it can be used by attached publish plugins
        work_template_setting = settings.get("Work Template")
        if work_template_setting:

            work_template = publisher.engine.get_template_by_name(
                work_template_setting.value)

            # store the template on the item for use by publish plugins. we
            # can't evaluate the fields here because there's no guarantee the
            # current session path won't change once the item has been created.
            # the attached publish plugins will need to resolve the fields at
            # execution time.
            session_item.properties["work_template"] = work_template
            self.logger.debug("Work template defined for Maya collection.")

        self.logger.info("Collected current Maya scene")

        return session_item

    def collect_alembic_caches(self, parent_item, project_root):
        """
        Creates items for alembic caches

        Looks for a 'project_root' property on the parent item, and if such
        exists, look for alembic caches in a 'cache/alembic' subfolder.

        :param parent_item: Parent Item instance
        :param str project_root: The maya project root to search for alembics
        """

        # ensure the alembic cache dir exists
        cache_dir = os.path.join(project_root, "cache", "alembic")
        if not os.path.exists(cache_dir):
            return

        self.logger.info(
            "Processing alembic cache folder: %s" % (cache_dir,),
            extra={
                "action_show_folder": {
                    "path": cache_dir
                }
            }
        )

        # look for alembic files in the cache folder
        for filename in os.listdir(cache_dir):
            cache_path = os.path.join(cache_dir, filename)

            # do some early pre-processing to ensure the file is of the right
            # type. use the base class item info method to see what the item
            # type would be.
            item_info = self._get_item_info(filename)
            if item_info["item_type"] != "file.alembic":
                continue

            # allow the base class to collect and create the item. it knows how
            # to handle alembic files
            super(MayaSessionCollector, self)._collect_file(
                parent_item,
                cache_path
            )

    def _collect_session_geometry(self, parent_item):
        """
        Creates items for session geometry to be exported.

        :param parent_item: Parent Item instance
        """

        session_item = parent_item.create_item(
            "maya.session.geometry",
            "Geometry",
            "All Session Geometry"
        )
        # get the icon path to display for this item
        icon_path = os.path.join(
            self.disk_location,
            os.pardir,
            "icons",
            "alembic.png"
        )
        session_item.set_icon_from_path(icon_path)


    def collect_playblasts(self, parent_item, project_root):
        """
        Creates items for quicktime playblasts.

        Looks for a 'project_root' property on the parent item, and if such
        exists, look for movie files in a 'movies' subfolder.

        :param parent_item: Parent Item instance
        :param str project_root: The maya project root to search for playblasts
        """

        # ensure the movies dir exists
        movies_dir = os.path.join(project_root, "movies")
        if not os.path.exists(movies_dir):
            return

        self.logger.info(
            "Processing movies folder: %s" % (movies_dir,),
            extra={
                "action_show_folder": {
                    "path": movies_dir
                }
            }
        )

        # look for movie files in the movies folder
        for filename in os.listdir(movies_dir):

            # do some early pre-processing to ensure the file is of the right
            # type. use the base class item info method to see what the item
            # type would be.
            item_info = self._get_item_info(filename)
            if item_info["item_type"] != "file.video":
                continue

            movie_path = os.path.join(movies_dir, filename)

            # allow the base class to collect and create the item. it knows how
            # to handle movie files
            item = super(MayaSessionCollector, self)._collect_file(
                parent_item,
                movie_path
            )

            # the item has been created. update the display name to include
            # the an indication of what it is and why it was collected
            item.name = "%s (%s)" % (item.name, "playblast")

    def collect_rendered_images(self, parent_item):
        """
        Creates items for any rendered images that can be identified by
        render layers in the file.

        :param parent_item: Parent Item instance
        :return:
        """

        # iterate over defined render layers and query the render settings for
        # information about a potential render
        for layer in cmds.ls(type="renderLayer"):

            self.logger.info("Processing render layer: %s" % (layer,))

            # use the render settings api to get a path where the frame number
            # spec is replaced with a '*' which we can use to glob
            (frame_glob,) = cmds.renderSettings(
                genericFrameImageName="*",
                fullPath=True,
                layer=layer
            )

            # see if there are any files on disk that match this pattern
            rendered_paths = glob.glob(frame_glob)

            if rendered_paths:
                # we only need one path to publish, so take the first one and
                # let the base class collector handle it
                item = super(MayaSessionCollector, self)._collect_file(
                    parent_item,
                    rendered_paths[0],
                    frame_sequence=True
                )

                # the item has been created. update the display name to include
                # the an indication of what it is and why it was collected
<<<<<<< HEAD
                item.name = "%s (Render Layer: %s)" % (item.name, layer)

# TODO: method duplicated in all the maya hooks
def _get_save_as_action():
    """

    Simple helper for returning a log action dict for saving the session
    """

    engine = sgtk.platform.current_engine()

    # default save callback
    callback = cmds.SaveScene

    # if workfiles2 is configured, use that for file save
    if "tk-multi-workfiles2" in engine.apps:
        app = engine.apps["tk-multi-workfiles2"]
        if hasattr(app, "show_file_save_dlg"):
            callback = app.show_file_save_dlg

    return {
        "action_button": {
            "label": "Save As...",
            "tooltip": "Save the current session",
            "callback": callback
        }
    }
=======
                item.name = "%s (Render Layer: %s)" % (item.name, layer)
>>>>>>> 16934b66
<|MERGE_RESOLUTION|>--- conflicted
+++ resolved
@@ -325,34 +325,4 @@
 
                 # the item has been created. update the display name to include
                 # the an indication of what it is and why it was collected
-<<<<<<< HEAD
-                item.name = "%s (Render Layer: %s)" % (item.name, layer)
-
-# TODO: method duplicated in all the maya hooks
-def _get_save_as_action():
-    """
-
-    Simple helper for returning a log action dict for saving the session
-    """
-
-    engine = sgtk.platform.current_engine()
-
-    # default save callback
-    callback = cmds.SaveScene
-
-    # if workfiles2 is configured, use that for file save
-    if "tk-multi-workfiles2" in engine.apps:
-        app = engine.apps["tk-multi-workfiles2"]
-        if hasattr(app, "show_file_save_dlg"):
-            callback = app.show_file_save_dlg
-
-    return {
-        "action_button": {
-            "label": "Save As...",
-            "tooltip": "Save the current session",
-            "callback": callback
-        }
-    }
-=======
-                item.name = "%s (Render Layer: %s)" % (item.name, layer)
->>>>>>> 16934b66
+                item.name = "%s (Render Layer: %s)" % (item.name, layer)